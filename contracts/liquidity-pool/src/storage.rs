--- conflicted
+++ resolved
@@ -106,17 +106,10 @@
     env.storage().persistent().set(&DataKey::Admin, admin);
 }
 
-<<<<<<< HEAD
-pub fn write_borrower(env: &Env, borrower: &Address, data: Borrower) {
-    env.storage()
-        .persistent()
-        .set(&DataKey::Borrower(borrower.clone()), &data);
-=======
 pub fn write_borrower(env: &Env, address: &Address, borrower: Borrower) {
     env.storage()
         .persistent()
         .set(&DataKey::Borrower(address.clone()), &borrower);
->>>>>>> 32886a1c
 }
 
 pub fn write_contract_balance(env: &Env, amount: &i128) {
