use soroban_sdk::contracttype;

#[derive(Clone, Copy)]
#[contracttype]
pub enum DataKey {
    TotalBalance,
    Token,
    Admin,
<<<<<<< HEAD
    Borrowers,
=======
    Lenders,
>>>>>>> faad2e19
}<|MERGE_RESOLUTION|>--- conflicted
+++ resolved
@@ -6,9 +6,6 @@
     TotalBalance,
     Token,
     Admin,
-<<<<<<< HEAD
     Borrowers,
-=======
     Lenders,
->>>>>>> faad2e19
 }