use soroban_sdk::contracterror;

#[contracterror]
#[derive(Copy, Clone, Debug, Eq, PartialEq, PartialOrd, Ord)]
#[repr(u32)]
pub enum LPError {
    AlreadyInitialized = 1,
    AmountMustBePositive = 2,
    AddressNotRegistered = 3,
    BalanceNotAvailableForAmountRequested = 4,
    BorrowerAlreadyRegistered = 5,
    BorrowerNotRegistered = 6,
    InsufficientBalance = 7,
    LoanNotFoundOrExists = 8,
    LenderAlreadyRegistered = 9,
    LenderNotRegistered = 10,
    AdminNotFound = 11,
    TokenNotFound = 12,
    LenderNotFoundInContributions = 13,
    LenderBalanceNotFound = 14,
    LenderNotFound = 15,
<<<<<<< HEAD
    BorrowerNotFound = 17,
    BorrowerDisabled = 18,
=======
    LenderDisabled = 16,
>>>>>>> edf017f3
}<|MERGE_RESOLUTION|>--- conflicted
+++ resolved
@@ -19,10 +19,7 @@
     LenderNotFoundInContributions = 13,
     LenderBalanceNotFound = 14,
     LenderNotFound = 15,
-<<<<<<< HEAD
+    LenderDisabled = 16,
     BorrowerNotFound = 17,
     BorrowerDisabled = 18,
-=======
-    LenderDisabled = 16,
->>>>>>> edf017f3
 }