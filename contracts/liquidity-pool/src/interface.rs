--- conflicted
+++ resolved
@@ -11,11 +11,9 @@
 
     fn loan(env: Env, borrower: Address, amount: i128);
 
-<<<<<<< HEAD
     fn repay_loan(env: Env, borrower: Address, amount: i128);
-=======
+  
     fn repay_loan_amount(env: Env, borrower: Address) -> i128;
->>>>>>> e87784f5
 
     fn add_lender(env: Env, admin: Address, lender: Address);
 
