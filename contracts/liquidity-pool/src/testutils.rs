--- conflicted
+++ resolved
@@ -99,8 +99,6 @@
         }
     }
 
-<<<<<<< HEAD
-=======
     pub fn get_contract_events(&self) -> Vec<(Address, Vec<Val>, Val)> {
         let mut contract_events = vec![&self.env];
 
@@ -114,7 +112,6 @@
         contract_events
     }
 
->>>>>>> 081c6975
     pub fn read_admin(&self) -> Result<Address, LPError> {
         self.env.as_contract(&self.contract_id, || {
             let admin = read_admin(&self.env)?;
