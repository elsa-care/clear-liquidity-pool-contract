#![cfg(test)]

use crate::errors::LPError;
use crate::storage::{
    has_borrower, has_lender, read_admin, read_borrower, read_contract_balance, read_contributions,
    read_lender, read_loan, read_token,
};
<<<<<<< HEAD
use crate::types::{Borrower, DataKey};
=======
use crate::types::{Borrower, LenderStatus};
>>>>>>> 55d116d1
use crate::LiquidityPoolContractClient;
use soroban_sdk::{
    testutils::{Address as _, Events, Ledger},
    token::{self, StellarAssetClient},
    vec, Address, Env, Val, Vec,
};

pub fn set_timestamp_for_20_days(env: &Env) {
    let initial_timestamp = env.ledger().timestamp();
    let days = 20;
    let seconds_per_day = 86400;
    let new_timestamp = initial_timestamp + (days * seconds_per_day) as u64;

    env.ledger().set_timestamp(new_timestamp)
}

pub fn create_test_contract(
    env: &Env,
    admin: &Address,
    token: &Address,
) -> (Address, LiquidityPoolContract) {
    let contract_id = register_test_contract(env);
    let contract = LiquidityPoolContract::new(env, contract_id.clone());

    contract.client().initialize(admin, token);

    (contract_id, contract)
}

pub fn register_test_contract(env: &Env) -> Address {
    env.register_contract(None, crate::LiquidityPoolContract {})
}

pub fn create_token_contract<'a>(
    env: &Env,
    admin: &Address,
) -> (token::Client<'a>, token::StellarAssetClient<'a>) {
    let contract_address = env.register_stellar_asset_contract(admin.clone());
    (
        token::Client::new(env, &contract_address),
        token::StellarAssetClient::new(env, &contract_address),
    )
}

pub struct Setup<'a> {
    pub env: Env,
    pub admin: Address,
    pub token: token::Client<'a>,
    pub token_admin: StellarAssetClient<'a>,
    pub liquid_contract: LiquidityPoolContract,
    pub liquid_contract_id: Address,
}

pub struct LiquidityPoolContract {
    env: Env,
    contract_id: Address,
}

impl Setup<'_> {
    pub fn new() -> Self {
        let env = Env::default();
        let admin = Address::generate(&env);
        let token_admin = Address::generate(&env);

        let (token, token_admin) = create_token_contract(&env, &token_admin);

        let (liquid_contract_id, liquid_contract) =
            create_test_contract(&env, &admin, &token.address);

        Self {
            env,
            admin,
            token,
            token_admin,
            liquid_contract,
            liquid_contract_id,
        }
    }
}

impl LiquidityPoolContract {
    #[must_use]
    pub fn client(&self) -> LiquidityPoolContractClient {
        LiquidityPoolContractClient::new(&self.env, &self.contract_id)
    }

    #[must_use]
    pub fn new(env: &Env, contract_id: Address) -> Self {
        Self {
            env: env.clone(),
            contract_id,
        }
    }

    pub fn get_contract_events(&self) -> Vec<(Address, Vec<Val>, Val)> {
        let mut contract_events = vec![&self.env];

        self.env
            .events()
            .all()
            .iter()
            .filter(|event| event.0 == self.contract_id)
            .for_each(|event| contract_events.push_back(event));

        contract_events
    }

    pub fn read_admin(&self) -> Result<Address, LPError> {
        self.env.as_contract(&self.contract_id, || {
            let admin = read_admin(&self.env)?;
            Ok(admin)
        })
    }

    pub fn has_borrower(&self, borrower: &Address) -> bool {
        self.env
            .as_contract(&self.contract_id, || has_borrower(&self.env, borrower))
    }

    pub fn has_loan(&self, borrower: &Address, loan_id: u64) -> bool {
        self.env.as_contract(&self.contract_id, || {
            self.env
                .storage()
                .persistent()
                .has(&DataKey::Loan(loan_id, borrower.clone()))
        })
    }

    pub fn has_lender(&self, lender: &Address) -> bool {
        self.env
            .as_contract(&self.contract_id, || has_lender(&self.env, lender))
    }

    pub fn read_token(&self) -> Result<Address, LPError> {
        self.env.as_contract(&self.contract_id, || {
            let token = read_token(&self.env)?;
            Ok(token)
        })
    }

    pub fn read_borrower(&self, borrower: &Address) -> Result<Borrower, LPError> {
        self.env.as_contract(&self.contract_id, || {
            let borrower = read_borrower(&self.env, borrower)?;
            Ok(borrower)
        })
    }

    pub fn read_contract_balance(&self) -> i128 {
        self.env
            .as_contract(&self.contract_id, || read_contract_balance(&self.env))
    }

    pub fn read_loan_amount(&self, address: &Address, loan_id: u64) -> Result<i128, LPError> {
        self.env.as_contract(&self.contract_id, || {
            let loan = read_loan(&self.env, address, &loan_id)?;
            Ok(loan.amount)
        })
    }

    pub fn read_lender(&self, lender: &Address) -> Result<i128, LPError> {
        self.env.as_contract(&self.contract_id, || {
            let lender = read_lender(&self.env, lender)?;
            Ok(lender.balance)
        })
    }

    pub fn read_lender_status(&self, lender: &Address) -> Result<LenderStatus, LPError> {
        self.env.as_contract(&self.contract_id, || {
            let lender = read_lender(&self.env, lender)?;
            Ok(lender.status)
        })
    }

    pub fn is_lender_in_contributions(&self, lender: &Address) -> bool {
        self.env.as_contract(&self.contract_id, || {
            let contributions = read_contributions(&self.env);
            contributions.iter().any(|address| address == *lender)
        })
    }
}<|MERGE_RESOLUTION|>--- conflicted
+++ resolved
@@ -5,11 +5,7 @@
     has_borrower, has_lender, read_admin, read_borrower, read_contract_balance, read_contributions,
     read_lender, read_loan, read_token,
 };
-<<<<<<< HEAD
-use crate::types::{Borrower, DataKey};
-=======
-use crate::types::{Borrower, LenderStatus};
->>>>>>> 55d116d1
+use crate::types::{Borrower, DataKey, LenderStatus};
 use crate::LiquidityPoolContractClient;
 use soroban_sdk::{
     testutils::{Address as _, Events, Ledger},
