--- conflicted
+++ resolved
@@ -29,22 +29,14 @@
 }
 
 #[test]
-<<<<<<< HEAD
 fn test_add_borrower() {
     let setup = Setup::new();
 
     let borrower = Address::generate(&setup.env);
-=======
-fn test_add_lender() {
-    let setup = Setup::new();
-
-    let lender = Address::generate(&setup.env);
->>>>>>> faad2e19
 
     setup
         .liquid_contract
         .client()
-<<<<<<< HEAD
         .add_borrower(&setup.admin, &borrower);
 }
 
@@ -55,7 +47,48 @@
 
     let fake_admin = Address::generate(&setup.env);
     let borrower = Address::generate(&setup.env);
-=======
+
+    setup
+        .liquid_contract
+        .client()
+        .add_borrower(&fake_admin, &borrower);
+}
+
+#[test]
+fn test_remove_borrower() {
+    let setup = Setup::new();
+
+    let borrower = Address::generate(&setup.env);
+
+    setup
+        .liquid_contract
+        .client()
+        .remove_borrower(&setup.admin, &borrower);
+}
+
+#[test]
+#[should_panic(expected = "only the stored admin can add borrowers")]
+fn test_remove_borrower_with_fake_admin() {
+    let setup = Setup::new();
+
+    let fake_admin = Address::generate(&setup.env);
+    let borrower = Address::generate(&setup.env);
+
+    setup
+        .liquid_contract
+        .client()
+        .remove_borrower(&fake_admin, &borrower);
+}
+
+#[test]
+fn test_add_lender() {
+    let setup = Setup::new();
+
+    let lender = Address::generate(&setup.env);
+
+    setup
+        .liquid_contract
+        .client()
         .add_lender(&setup.admin, &lender);
 }
 
@@ -66,21 +99,10 @@
 
     let fake_admin = Address::generate(&setup.env);
     let lender = Address::generate(&setup.env);
->>>>>>> faad2e19
 
     setup
         .liquid_contract
         .client()
-<<<<<<< HEAD
-        .add_borrower(&fake_admin, &borrower);
-}
-
-#[test]
-fn test_remove_borrower() {
-    let setup = Setup::new();
-
-    let borrower = Address::generate(&setup.env);
-=======
         .add_lender(&fake_admin, &lender);
 }
 
@@ -89,23 +111,10 @@
     let setup = Setup::new();
 
     let lender = Address::generate(&setup.env);
->>>>>>> faad2e19
 
     setup
         .liquid_contract
         .client()
-<<<<<<< HEAD
-        .remove_borrower(&setup.admin, &borrower);
-}
-
-#[test]
-#[should_panic(expected = "only the stored admin can add borrowers")]
-fn test_remove_borrower_with_fake_admin() {
-    let setup = Setup::new();
-
-    let fake_admin = Address::generate(&setup.env);
-    let borrower = Address::generate(&setup.env);
-=======
         .remove_lender(&setup.admin, &lender);
 }
 
@@ -116,14 +125,9 @@
 
     let fake_admin = Address::generate(&setup.env);
     let lender = Address::generate(&setup.env);
->>>>>>> faad2e19
 
     setup
         .liquid_contract
         .client()
-<<<<<<< HEAD
-        .remove_borrower(&fake_admin, &borrower);
-=======
         .remove_lender(&fake_admin, &lender);
->>>>>>> faad2e19
 }