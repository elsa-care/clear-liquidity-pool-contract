--- conflicted
+++ resolved
@@ -803,11 +803,8 @@
         .client()
         .mock_all_auths()
         .repay_loan(&borrower, &loan_id, &1002i128);
-<<<<<<< HEAD
-=======
 
     let contract_events = setup.liquid_contract.get_contract_events();
->>>>>>> db18ef39
 
     assert_eq!(setup.liquid_contract.read_contract_balance(), 1002i128);
     assert_eq!(setup.liquid_contract.read_lender(&lender1), 501i128);
@@ -968,11 +965,8 @@
         .client()
         .mock_all_auths()
         .repay_loan(&borrower, &loan_id, &1000i128);
-<<<<<<< HEAD
-=======
 
     let contract_events = setup.liquid_contract.get_contract_events();
->>>>>>> db18ef39
 
     assert_eq!(setup.liquid_contract.read_contract_balance(), 1000i128);
     assert_eq!(setup.liquid_contract.read_lender(&lender1), 500i128);
@@ -982,8 +976,6 @@
         setup.liquid_contract.read_loan_amount(&borrower, loan_id),
         2i128
     );
-<<<<<<< HEAD
-=======
 
     assert_eq!(
         contract_events,
@@ -1069,7 +1061,6 @@
             )
         ]
     );
->>>>>>> db18ef39
 }
 
 #[test]
