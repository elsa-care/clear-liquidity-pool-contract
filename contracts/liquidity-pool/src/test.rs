#![cfg(test)]

use super::testutils::{create_token_contract, set_timestamp_for_20_days, Setup};
use soroban_sdk::{testutils::Address as _, Address, Env};

#[test]
fn test_initialize() {
    let setup = Setup::new();

    assert_eq!(setup.liquid_contract.read_contract_balance(), 0i128);
    assert_eq!(setup.liquid_contract.read_admin(), setup.admin);
    assert_eq!(setup.liquid_contract.read_token(), setup.token.address);
}

#[test]
#[should_panic(expected = "contract already initialized with an admin")]
fn test_already_initialize() {
    let setup = Setup::new();

    let env = Env::default();
    let admin = Address::generate(&env);
    let token_admin = Address::generate(&env);
    let (token, _token_client) = create_token_contract(&env, &token_admin);

    setup
        .liquid_contract
        .client()
        .initialize(&admin, &token.address);
}

#[test]
fn test_balance_with_admin() {
    let setup = Setup::new();

    let balance = setup.liquid_contract.client().balance(&setup.admin);

    assert_eq!(setup.liquid_contract.read_contract_balance(), balance);
}

#[test]
fn test_balance_with_lender() {
    let setup = Setup::new();
    let lender = Address::generate(&setup.env);

    setup
        .liquid_contract
        .client()
        .add_lender(&setup.admin, &lender);

    let balance = setup.liquid_contract.client().balance(&lender);

    assert_eq!(setup.liquid_contract.read_lender(&lender), balance);
}

#[test]
#[should_panic(expected = "address is not registered")]
fn test_balance_without_registered_address() {
    let setup = Setup::new();

    let unregistered_address = Address::generate(&setup.env);

    setup
        .liquid_contract
        .client()
        .balance(&unregistered_address);
}

#[test]
fn test_deposit() {
    let setup = Setup::new();
    let lender1 = Address::generate(&setup.env);
    let lender2 = Address::generate(&setup.env);

    setup
        .liquid_contract
        .client()
        .add_lender(&setup.admin, &lender1);

    setup
        .liquid_contract
        .client()
        .add_lender(&setup.admin, &lender2);

    setup.token_admin.mock_all_auths().mint(&lender1, &4i128);
    setup.token_admin.mock_all_auths().mint(&lender2, &7i128);

    setup
        .liquid_contract
        .client()
        .mock_all_auths()
        .deposit(&lender1, &4i128);

    setup
        .liquid_contract
        .client()
        .mock_all_auths()
        .deposit(&lender2, &7i128);

    assert_eq!(setup.liquid_contract.read_contract_balance(), 11i128);
    assert_eq!(setup.liquid_contract.read_lender(&lender1), 4i128);
    assert!(setup.liquid_contract.is_lender_in_contributions(&lender1));

    assert_eq!(setup.liquid_contract.read_lender(&lender2), 7i128);
    assert!(setup.liquid_contract.is_lender_in_contributions(&lender2));
}

#[test]
#[should_panic(expected = "lender is not registered")]
fn test_deposit_without_lender() {
    let setup = Setup::new();
    let lender = Address::generate(&setup.env);

    setup
        .liquid_contract
        .client()
        .mock_all_auths()
        .deposit(&lender, &10i128);
}

#[test]
#[should_panic(expected = "amount must be positive")]
fn test_deposit_with_negative_amount() {
    let setup = Setup::new();
    let lender = Address::generate(&setup.env);

    setup
        .liquid_contract
        .client()
        .add_lender(&setup.admin, &lender);

    setup
        .liquid_contract
        .client()
        .mock_all_auths()
        .deposit(&lender, &-10i128);
}

#[test]
fn test_withdraw() {
    let setup = Setup::new();
    let lender1 = Address::generate(&setup.env);
    let lender2 = Address::generate(&setup.env);

    setup
        .liquid_contract
        .client()
        .add_lender(&setup.admin, &lender1);

    setup
        .liquid_contract
        .client()
        .add_lender(&setup.admin, &lender2);

    setup.token_admin.mock_all_auths().mint(&lender1, &10i128);
    setup.token_admin.mock_all_auths().mint(&lender2, &10i128);
    setup
        .token_admin
        .mock_all_auths()
        .mint(&setup.liquid_contract_id, &20i128);

    setup
        .liquid_contract
        .client()
        .mock_all_auths()
        .deposit(&lender1, &10i128);

    setup
        .liquid_contract
        .client()
        .mock_all_auths()
        .deposit(&lender2, &10i128);

    assert_eq!(setup.liquid_contract.read_contract_balance(), 20i128);
    assert!(setup.liquid_contract.is_lender_in_contributions(&lender1));
    assert!(setup.liquid_contract.is_lender_in_contributions(&lender2));

    setup
        .liquid_contract
        .client()
        .mock_all_auths()
        .withdraw(&lender1, &5i128);

    setup
        .liquid_contract
        .client()
        .mock_all_auths()
        .withdraw(&lender2, &7i128);

    assert_eq!(setup.liquid_contract.read_contract_balance(), 8i128);
    assert_eq!(setup.liquid_contract.read_lender(&lender1), 5i128);
    assert_eq!(setup.liquid_contract.read_lender(&lender2), 3i128);
    assert!(setup.liquid_contract.is_lender_in_contributions(&lender1));
    assert!(setup.liquid_contract.is_lender_in_contributions(&lender2));
}

#[test]
fn test_withdraw_by_remove_contribution() {
    let setup = Setup::new();
    let lender = Address::generate(&setup.env);

    setup
        .liquid_contract
        .client()
        .add_lender(&setup.admin, &lender);

    setup.token_admin.mock_all_auths().mint(&lender, &10i128);
    setup
        .token_admin
        .mock_all_auths()
        .mint(&setup.liquid_contract_id, &10i128);

    setup
        .liquid_contract
        .client()
        .mock_all_auths()
        .deposit(&lender, &10i128);

    assert_eq!(setup.liquid_contract.read_contract_balance(), 10i128);
    assert!(setup.liquid_contract.is_lender_in_contributions(&lender));

    setup
        .liquid_contract
        .client()
        .mock_all_auths()
        .withdraw(&lender, &10i128);

    assert_eq!(setup.liquid_contract.read_contract_balance(), 0i128);
    assert_eq!(setup.liquid_contract.read_lender(&lender), 0i128);
    assert!(!setup.liquid_contract.is_lender_in_contributions(&lender));
}

#[test]
#[should_panic(expected = "lender is not registered")]
fn test_withdraw_without_lender() {
    let setup = Setup::new();
    let lender = Address::generate(&setup.env);

    setup
        .liquid_contract
        .client()
        .mock_all_auths()
        .withdraw(&lender, &7i128);
}

#[test]
#[should_panic(expected = "amount must be positive")]
fn test_withdraw_negative_amount() {
    let setup = Setup::new();
    let lender = Address::generate(&setup.env);

    setup
        .liquid_contract
        .client()
        .add_lender(&setup.admin, &lender);

    setup.token_admin.mock_all_auths().mint(&lender, &7i128);

    setup
        .liquid_contract
        .client()
        .mock_all_auths()
        .deposit(&lender, &7i128);

    setup
        .liquid_contract
        .client()
        .mock_all_auths()
        .withdraw(&lender, &-7i128);
}

#[test]
#[should_panic(expected = "balance not available for the amount requested")]
fn test_withdraw_amount_greater_lender_balance() {
    let setup = Setup::new();
    let lender = Address::generate(&setup.env);

    setup
        .liquid_contract
        .client()
        .add_lender(&setup.admin, &lender);

    setup.token_admin.mock_all_auths().mint(&lender, &7i128);

    setup
        .liquid_contract
        .client()
        .mock_all_auths()
        .deposit(&lender, &7i128);

    setup
        .liquid_contract
        .client()
        .mock_all_auths()
        .withdraw(&lender, &10i128);
}

#[test]
fn test_loan() {
    let setup = Setup::new();
    let borrower = Address::generate(&setup.env);
    let lender1 = Address::generate(&setup.env);
    let lender2 = Address::generate(&setup.env);

    setup
        .liquid_contract
        .client()
        .add_lender(&setup.admin, &lender1);

    setup
        .liquid_contract
        .client()
        .add_lender(&setup.admin, &lender2);

    setup.token_admin.mock_all_auths().mint(&lender1, &10i128);
    setup.token_admin.mock_all_auths().mint(&lender2, &10i128);
    setup
        .token_admin
        .mock_all_auths()
        .mint(&setup.liquid_contract_id, &20i128);

    setup
        .liquid_contract
        .client()
        .mock_all_auths()
        .deposit(&lender1, &10i128);

    setup
        .liquid_contract
        .client()
        .mock_all_auths()
        .deposit(&lender2, &10i128);

    assert_eq!(setup.liquid_contract.read_contract_balance(), 20i128);

    setup
        .liquid_contract
        .client()
        .add_borrower(&setup.admin, &borrower);

    setup
        .liquid_contract
        .client()
        .mock_all_auths()
        .loan(&borrower, &10i128);

    assert_eq!(setup.liquid_contract.read_contract_balance(), 10i128);
    assert!(setup.liquid_contract.has_loan(&borrower));
    assert_eq!(setup.liquid_contract.read_lender(&lender1), 5i128);
    assert_eq!(setup.liquid_contract.read_lender(&lender2), 5i128);
}

#[test]
#[should_panic(expected = "amount must be positive")]
fn test_loan_negative_amount() {
    let setup = Setup::new();
    let borrower = Address::generate(&setup.env);

    setup
        .liquid_contract
        .client()
        .add_borrower(&setup.admin, &borrower);

    setup
        .liquid_contract
        .client()
        .mock_all_auths()
        .loan(&borrower, &-10i128);
}

#[test]
#[should_panic(expected = "borrower is not registered")]
fn test_loan_without_borrower() {
    let setup = Setup::new();
    let borrower = Address::generate(&setup.env);

    setup
        .liquid_contract
        .client()
        .mock_all_auths()
        .loan(&borrower, &10i128);
}

#[test]
#[should_panic(expected = "borrower already has an active loan")]
fn test_loan_with_active_loan() {
    let setup = Setup::new();
    let borrower = Address::generate(&setup.env);
    let lender = Address::generate(&setup.env);

    setup
        .liquid_contract
        .client()
        .add_lender(&setup.admin, &lender);

    setup.token_admin.mock_all_auths().mint(&lender, &10i128);

    setup
        .liquid_contract
        .client()
        .mock_all_auths()
        .deposit(&lender, &10i128);

    assert_eq!(setup.liquid_contract.read_contract_balance(), 10i128);

    setup
        .liquid_contract
        .client()
        .add_borrower(&setup.admin, &borrower);

    setup
        .liquid_contract
        .client()
        .mock_all_auths()
        .loan(&borrower, &10i128);

    assert_eq!(setup.liquid_contract.read_contract_balance(), 0i128);
    assert!(setup.liquid_contract.has_loan(&borrower));

    setup
        .liquid_contract
        .client()
        .mock_all_auths()
        .loan(&borrower, &10i128);
}

#[test]
<<<<<<< HEAD
fn test_repay_loan_with_repayment_total_amount() {
    let setup = Setup::new();
    let borrower = Address::generate(&setup.env);
    let lender1 = Address::generate(&setup.env);
    let lender2 = Address::generate(&setup.env);
=======
fn test_repay_loan_amount() {
    let setup = Setup::new();
    let borrower = Address::generate(&setup.env);
    let lender = Address::generate(&setup.env);
>>>>>>> e87784f5

    setup
        .liquid_contract
        .client()
<<<<<<< HEAD
        .add_lender(&setup.admin, &lender1);

    setup
        .liquid_contract
        .client()
        .add_lender(&setup.admin, &lender2);

    setup.token_admin.mock_all_auths().mint(&lender1, &10i128);
    setup.token_admin.mock_all_auths().mint(&lender2, &10i128);
    setup
        .token_admin
        .mock_all_auths()
        .mint(&setup.liquid_contract_id, &20i128);

    setup
        .liquid_contract
        .client()
        .mock_all_auths()
        .deposit(&lender1, &10i128);
=======
        .add_lender(&setup.admin, &lender);

    setup.token_admin.mock_all_auths().mint(&lender, &10i128);
    setup
        .token_admin
        .mock_all_auths()
        .mint(&setup.liquid_contract_id, &10i128);
>>>>>>> e87784f5

    setup
        .liquid_contract
        .client()
        .mock_all_auths()
<<<<<<< HEAD
        .deposit(&lender2, &10i128);

    assert_eq!(setup.liquid_contract.read_contract_balance(), 20i128);

    setup
        .liquid_contract
        .client()
        .add_borrower(&setup.admin, &borrower);

    setup
        .liquid_contract
        .client()
        .mock_all_auths()
        .loan(&borrower, &10i128);

    assert_eq!(setup.liquid_contract.read_contract_balance(), 10i128);
    assert!(setup.liquid_contract.has_loan(&borrower));
    assert_eq!(setup.liquid_contract.read_lender(&lender1), 5i128);
    assert_eq!(setup.liquid_contract.read_lender(&lender2), 5i128);

    set_timestamp_for_20_days(&setup.env);

    setup.token_admin.mock_all_auths().mint(&borrower, &12i128);

    setup
        .liquid_contract
        .client()
        .mock_all_auths()
        .repay_loan(&borrower, &12i128);

    assert_eq!(setup.liquid_contract.read_contract_balance(), 22i128);
    assert_eq!(setup.liquid_contract.read_lender(&lender1), 11i128);
    assert_eq!(setup.liquid_contract.read_lender(&lender2), 11i128);
    assert!(!setup.liquid_contract.has_loan(&borrower));
}

#[test]
fn test_repay_loan_without_repayment_total_amount() {
    let setup = Setup::new();
    let borrower = Address::generate(&setup.env);
    let lender1 = Address::generate(&setup.env);
    let lender2 = Address::generate(&setup.env);

    setup
        .liquid_contract
        .client()
        .add_lender(&setup.admin, &lender1);

    setup
        .liquid_contract
        .client()
        .add_lender(&setup.admin, &lender2);

    setup.token_admin.mock_all_auths().mint(&lender1, &10i128);
    setup.token_admin.mock_all_auths().mint(&lender2, &10i128);
    setup
        .token_admin
        .mock_all_auths()
        .mint(&setup.liquid_contract_id, &20i128);

    setup
        .liquid_contract
        .client()
        .mock_all_auths()
        .deposit(&lender1, &10i128);

    setup
        .liquid_contract
        .client()
        .mock_all_auths()
        .deposit(&lender2, &10i128);

    assert_eq!(setup.liquid_contract.read_contract_balance(), 20i128);
=======
        .deposit(&lender, &10i128);

    assert_eq!(setup.liquid_contract.read_contract_balance(), 10i128);
>>>>>>> e87784f5

    setup
        .liquid_contract
        .client()
        .add_borrower(&setup.admin, &borrower);

    setup
        .liquid_contract
        .client()
        .mock_all_auths()
        .loan(&borrower, &10i128);

<<<<<<< HEAD
    assert_eq!(setup.liquid_contract.read_contract_balance(), 10i128);
    assert!(setup.liquid_contract.has_loan(&borrower));
    assert_eq!(setup.liquid_contract.read_lender(&lender1), 5i128);
    assert_eq!(setup.liquid_contract.read_lender(&lender2), 5i128);

    set_timestamp_for_20_days(&setup.env);

    setup.token_admin.mock_all_auths().mint(&borrower, &10i128);

    setup
        .liquid_contract
        .client()
        .mock_all_auths()
        .repay_loan(&borrower, &10i128);

    assert_eq!(setup.liquid_contract.read_contract_balance(), 20i128);
    assert_eq!(setup.liquid_contract.read_lender(&lender1), 10i128);
    assert_eq!(setup.liquid_contract.read_lender(&lender2), 10i128);
    assert!(setup.liquid_contract.has_loan(&borrower));
    assert_eq!(setup.liquid_contract.read_loan_amount(&borrower), 2i128);
}

#[test]
#[should_panic(expected = "amount must be positive")]
fn test_repay_loan_negative_amount() {
    let setup = Setup::new();
    let borrower = Address::generate(&setup.env);

    setup
        .liquid_contract
        .client()
        .add_borrower(&setup.admin, &borrower);

    setup
        .liquid_contract
        .client()
        .mock_all_auths()
        .repay_loan(&borrower, &-10i128);
=======
    assert!(setup.liquid_contract.has_loan(&borrower));

    let loan_amount = setup
        .liquid_contract
        .client()
        .mock_all_auths()
        .repay_loan_amount(&borrower);

    assert_eq!(loan_amount, 10);
>>>>>>> e87784f5
}

#[test]
#[should_panic(expected = "borrower is not registered")]
<<<<<<< HEAD
fn test_repay_loan_without_borrower() {
=======
fn test_repay_loan_amount_without_borrower() {
>>>>>>> e87784f5
    let setup = Setup::new();
    let borrower = Address::generate(&setup.env);

    setup
        .liquid_contract
        .client()
        .mock_all_auths()
<<<<<<< HEAD
        .repay_loan(&borrower, &10i128);
=======
        .repay_loan_amount(&borrower);
>>>>>>> e87784f5
}

#[test]
#[should_panic(expected = "borrower has no active loan")]
<<<<<<< HEAD
fn test_repay_loan_without_active_loan() {
=======
fn test_repay_loan_amount_without_active_loan() {
>>>>>>> e87784f5
    let setup = Setup::new();
    let borrower = Address::generate(&setup.env);

    setup
        .liquid_contract
        .client()
        .add_borrower(&setup.admin, &borrower);

    setup
        .liquid_contract
        .client()
        .mock_all_auths()
<<<<<<< HEAD
        .repay_loan(&borrower, &10i128);
=======
        .repay_loan_amount(&borrower);
>>>>>>> e87784f5
}

#[test]
fn test_add_borrower() {
    let setup = Setup::new();

    let borrower = Address::generate(&setup.env);

    setup
        .liquid_contract
        .client()
        .add_borrower(&setup.admin, &borrower);

    assert!(setup.liquid_contract.has_borrower(&borrower));
}

#[test]
#[should_panic(expected = "only the stored admin can add borrowers")]
fn test_add_borrower_with_fake_admin() {
    let setup = Setup::new();

    let fake_admin = Address::generate(&setup.env);
    let borrower = Address::generate(&setup.env);

    setup
        .liquid_contract
        .client()
        .add_borrower(&fake_admin, &borrower);
}

#[test]
#[should_panic(expected = "borrower is already registered")]
fn test_add_registered_borrower() {
    let setup = Setup::new();

    let borrower = Address::generate(&setup.env);

    setup
        .liquid_contract
        .client()
        .add_borrower(&setup.admin, &borrower);

    setup
        .liquid_contract
        .client()
        .add_borrower(&setup.admin, &borrower);
}

#[test]
fn test_remove_borrower() {
    let setup = Setup::new();

    let borrower = Address::generate(&setup.env);

    setup
        .liquid_contract
        .client()
        .add_borrower(&setup.admin, &borrower);

    assert!(setup.liquid_contract.has_borrower(&borrower));

    setup
        .liquid_contract
        .client()
        .remove_borrower(&setup.admin, &borrower);

    assert!(!setup.liquid_contract.has_borrower(&borrower));
}

#[test]
#[should_panic(expected = "borrower is not registered")]
fn test_remove_without_borrower() {
    let setup = Setup::new();

    let borrower = Address::generate(&setup.env);

    setup
        .liquid_contract
        .client()
        .remove_borrower(&setup.admin, &borrower);
}

#[test]
#[should_panic(expected = "only the stored admin can add borrowers")]
fn test_remove_borrower_with_fake_admin() {
    let setup = Setup::new();

    let fake_admin = Address::generate(&setup.env);
    let borrower = Address::generate(&setup.env);

    setup
        .liquid_contract
        .client()
        .remove_borrower(&fake_admin, &borrower);
}

#[test]
fn test_add_lender() {
    let setup = Setup::new();

    let lender = Address::generate(&setup.env);

    setup
        .liquid_contract
        .client()
        .add_lender(&setup.admin, &lender);

    assert!(setup.liquid_contract.has_lender(&lender));
}

#[test]
#[should_panic(expected = "only the stored admin can add lenders")]
fn test_add_lender_with_fake_admin() {
    let setup = Setup::new();

    let fake_admin = Address::generate(&setup.env);
    let lender = Address::generate(&setup.env);

    setup
        .liquid_contract
        .client()
        .add_lender(&fake_admin, &lender);
}

#[test]
fn test_remove_lender() {
    let setup = Setup::new();

    let lender = Address::generate(&setup.env);

    setup
        .liquid_contract
        .client()
        .add_lender(&setup.admin, &lender);

    assert!(setup.liquid_contract.has_lender(&lender));

    setup
        .liquid_contract
        .client()
        .remove_lender(&setup.admin, &lender);

    assert!(!setup.liquid_contract.has_lender(&lender));
}

#[test]
#[should_panic(expected = "only the stored admin can add lenders")]
fn test_remove_lender_with_fake_admin() {
    let setup = Setup::new();

    let fake_admin = Address::generate(&setup.env);
    let lender = Address::generate(&setup.env);

    setup
        .liquid_contract
        .client()
        .remove_lender(&fake_admin, &lender);
}

#[test]
#[should_panic(expected = "lender is not registered")]
fn test_remove_without_lender() {
    let setup = Setup::new();

    let lender = Address::generate(&setup.env);

    setup
        .liquid_contract
        .client()
        .remove_lender(&setup.admin, &lender);
}<|MERGE_RESOLUTION|>--- conflicted
+++ resolved
@@ -424,23 +424,15 @@
 }
 
 #[test]
-<<<<<<< HEAD
 fn test_repay_loan_with_repayment_total_amount() {
     let setup = Setup::new();
     let borrower = Address::generate(&setup.env);
     let lender1 = Address::generate(&setup.env);
     let lender2 = Address::generate(&setup.env);
-=======
-fn test_repay_loan_amount() {
-    let setup = Setup::new();
-    let borrower = Address::generate(&setup.env);
-    let lender = Address::generate(&setup.env);
->>>>>>> e87784f5
-
-    setup
-        .liquid_contract
-        .client()
-<<<<<<< HEAD
+
+    setup
+        .liquid_contract
+        .client()
         .add_lender(&setup.admin, &lender1);
 
     setup
@@ -460,21 +452,11 @@
         .client()
         .mock_all_auths()
         .deposit(&lender1, &10i128);
-=======
-        .add_lender(&setup.admin, &lender);
-
-    setup.token_admin.mock_all_auths().mint(&lender, &10i128);
-    setup
-        .token_admin
-        .mock_all_auths()
-        .mint(&setup.liquid_contract_id, &10i128);
->>>>>>> e87784f5
-
-    setup
-        .liquid_contract
-        .client()
-        .mock_all_auths()
-<<<<<<< HEAD
+
+    setup
+        .liquid_contract
+        .client()
+        .mock_all_auths()
         .deposit(&lender2, &10i128);
 
     assert_eq!(setup.liquid_contract.read_contract_balance(), 20i128);
@@ -548,11 +530,6 @@
         .deposit(&lender2, &10i128);
 
     assert_eq!(setup.liquid_contract.read_contract_balance(), 20i128);
-=======
-        .deposit(&lender, &10i128);
-
-    assert_eq!(setup.liquid_contract.read_contract_balance(), 10i128);
->>>>>>> e87784f5
 
     setup
         .liquid_contract
@@ -565,7 +542,6 @@
         .mock_all_auths()
         .loan(&borrower, &10i128);
 
-<<<<<<< HEAD
     assert_eq!(setup.liquid_contract.read_contract_balance(), 10i128);
     assert!(setup.liquid_contract.has_loan(&borrower));
     assert_eq!(setup.liquid_contract.read_lender(&lender1), 5i128);
@@ -604,7 +580,75 @@
         .client()
         .mock_all_auths()
         .repay_loan(&borrower, &-10i128);
-=======
+}
+
+#[test]
+#[should_panic(expected = "borrower is not registered")]
+fn test_repay_loan_without_borrower() {
+    let setup = Setup::new();
+    let borrower = Address::generate(&setup.env);
+
+    setup
+        .liquid_contract
+        .client()
+        .mock_all_auths()
+        .repay_loan(&borrower, &10i128);
+}
+
+#[test]
+#[should_panic(expected = "borrower has no active loan")]
+fn test_repay_loan_without_active_loan() {
+    let setup = Setup::new();
+    let borrower = Address::generate(&setup.env);
+
+    setup
+        .liquid_contract
+        .client()
+        .add_borrower(&setup.admin, &borrower);
+
+    setup
+        .liquid_contract
+        .client()
+        .mock_all_auths()
+        .repay_loan(&borrower, &10i128);
+}
+
+#[test]
+fn test_repay_loan_amount() {
+    let setup = Setup::new();
+    let borrower = Address::generate(&setup.env);
+    let lender = Address::generate(&setup.env);
+
+    setup
+        .liquid_contract
+        .client()
+        .add_lender(&setup.admin, &lender);
+
+    setup.token_admin.mock_all_auths().mint(&lender, &10i128);
+    setup
+        .token_admin
+        .mock_all_auths()
+        .mint(&setup.liquid_contract_id, &10i128);
+
+    setup
+        .liquid_contract
+        .client()
+        .mock_all_auths()
+        .deposit(&lender, &10i128);
+
+    assert_eq!(setup.liquid_contract.read_contract_balance(), 10i128);
+
+    setup
+        .liquid_contract
+        .client()
+        .add_borrower(&setup.admin, &borrower);
+
+    setup
+        .liquid_contract
+        .client()
+        .mock_all_auths()
+        .loan(&borrower, &10i128);
+
     assert!(setup.liquid_contract.has_loan(&borrower));
 
     let loan_amount = setup
@@ -614,55 +658,39 @@
         .repay_loan_amount(&borrower);
 
     assert_eq!(loan_amount, 10);
->>>>>>> e87784f5
 }
 
 #[test]
 #[should_panic(expected = "borrower is not registered")]
-<<<<<<< HEAD
-fn test_repay_loan_without_borrower() {
-=======
 fn test_repay_loan_amount_without_borrower() {
->>>>>>> e87784f5
-    let setup = Setup::new();
-    let borrower = Address::generate(&setup.env);
-
-    setup
-        .liquid_contract
-        .client()
-        .mock_all_auths()
-<<<<<<< HEAD
-        .repay_loan(&borrower, &10i128);
-=======
+    let setup = Setup::new();
+    let borrower = Address::generate(&setup.env);
+
+    setup
+        .liquid_contract
+        .client()
+        .mock_all_auths()
         .repay_loan_amount(&borrower);
->>>>>>> e87784f5
 }
 
 #[test]
 #[should_panic(expected = "borrower has no active loan")]
-<<<<<<< HEAD
-fn test_repay_loan_without_active_loan() {
-=======
 fn test_repay_loan_amount_without_active_loan() {
->>>>>>> e87784f5
-    let setup = Setup::new();
-    let borrower = Address::generate(&setup.env);
-
-    setup
-        .liquid_contract
-        .client()
-        .add_borrower(&setup.admin, &borrower);
-
-    setup
-        .liquid_contract
-        .client()
-        .mock_all_auths()
-<<<<<<< HEAD
-        .repay_loan(&borrower, &10i128);
-=======
+    let setup = Setup::new();
+    let borrower = Address::generate(&setup.env);
+
+    setup
+        .liquid_contract
+        .client()
+        .add_borrower(&setup.admin, &borrower);
+
+    setup
+        .liquid_contract
+        .client()
+        .mock_all_auths()
         .repay_loan_amount(&borrower);
->>>>>>> e87784f5
-}
+}
+
 
 #[test]
 fn test_add_borrower() {
