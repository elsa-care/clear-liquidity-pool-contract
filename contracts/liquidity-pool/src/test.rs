--- conflicted
+++ resolved
@@ -496,17 +496,10 @@
         .mock_all_auths()
         .loan(&borrower, &1000i128);
 
-<<<<<<< HEAD
-    assert_eq!(setup.liquid_contract.read_contract_balance(), 10i128);
+    assert_eq!(setup.liquid_contract.read_contract_balance(), 0i128);
     assert!(setup.liquid_contract.has_loan(&borrower, loan_id));
-    assert_eq!(setup.liquid_contract.read_lender(&lender1), 5i128);
-    assert_eq!(setup.liquid_contract.read_lender(&lender2), 5i128);
-=======
-    assert_eq!(setup.liquid_contract.read_contract_balance(), 0i128);
-    assert!(setup.liquid_contract.has_loan(&borrower));
     assert_eq!(setup.liquid_contract.read_lender(&lender1), 0i128);
     assert_eq!(setup.liquid_contract.read_lender(&lender2), 0i128);
->>>>>>> 5a386eed
 
     set_timestamp_for_20_days(&setup.env);
 
@@ -519,21 +512,12 @@
         .liquid_contract
         .client()
         .mock_all_auths()
-<<<<<<< HEAD
         .repay_loan(&borrower, &loan_id, &12i128);
-
-    assert_eq!(setup.liquid_contract.read_contract_balance(), 22i128);
-    assert_eq!(setup.liquid_contract.read_lender(&lender1), 11i128);
-    assert_eq!(setup.liquid_contract.read_lender(&lender2), 11i128);
-    assert!(!setup.liquid_contract.has_loan(&borrower, loan_id));
-=======
-        .repay_loan(&borrower, &1002i128);
 
     assert_eq!(setup.liquid_contract.read_contract_balance(), 1002i128);
     assert_eq!(setup.liquid_contract.read_lender(&lender1), 501i128);
     assert_eq!(setup.liquid_contract.read_lender(&lender2), 501i128);
-    assert!(!setup.liquid_contract.has_loan(&borrower));
->>>>>>> 5a386eed
+    assert!(!setup.liquid_contract.has_loan(&borrower, loan_id));
 }
 
 #[test]
@@ -588,17 +572,10 @@
         .mock_all_auths()
         .loan(&borrower, &1000i128);
 
-<<<<<<< HEAD
-    assert_eq!(setup.liquid_contract.read_contract_balance(), 10i128);
+    assert_eq!(setup.liquid_contract.read_contract_balance(), 0i128);
     assert!(setup.liquid_contract.has_loan(&borrower, loan_id));
-    assert_eq!(setup.liquid_contract.read_lender(&lender1), 5i128);
-    assert_eq!(setup.liquid_contract.read_lender(&lender2), 5i128);
-=======
-    assert_eq!(setup.liquid_contract.read_contract_balance(), 0i128);
-    assert!(setup.liquid_contract.has_loan(&borrower));
     assert_eq!(setup.liquid_contract.read_lender(&lender1), 0i128);
     assert_eq!(setup.liquid_contract.read_lender(&lender2), 0i128);
->>>>>>> 5a386eed
 
     set_timestamp_for_20_days(&setup.env);
 
@@ -611,26 +588,13 @@
         .liquid_contract
         .client()
         .mock_all_auths()
-<<<<<<< HEAD
         .repay_loan(&borrower, &loan_id, &10i128);
-
-    assert_eq!(setup.liquid_contract.read_contract_balance(), 20i128);
-    assert_eq!(setup.liquid_contract.read_lender(&lender1), 10i128);
-    assert_eq!(setup.liquid_contract.read_lender(&lender2), 10i128);
-    assert!(setup.liquid_contract.has_loan(&borrower, loan_id));
-    assert_eq!(
-        setup.liquid_contract.read_loan_amount(&borrower, loan_id),
-        2i128
-    );
-=======
-        .repay_loan(&borrower, &1000i128);
 
     assert_eq!(setup.liquid_contract.read_contract_balance(), 1000i128);
     assert_eq!(setup.liquid_contract.read_lender(&lender1), 500i128);
     assert_eq!(setup.liquid_contract.read_lender(&lender2), 500i128);
-    assert!(setup.liquid_contract.has_loan(&borrower));
-    assert_eq!(setup.liquid_contract.read_loan_amount(&borrower), 2i128);
->>>>>>> 5a386eed
+    assert!(setup.liquid_contract.has_loan(&borrower, loan_id));
+    assert_eq!(setup.liquid_contract.read_loan_amount(&borrower, loan_id), 2i128);
 }
 
 #[test]
@@ -715,20 +679,14 @@
         .mock_all_auths()
         .loan(&borrower, &1000i128);
 
-<<<<<<< HEAD
     assert!(setup.liquid_contract.has_loan(&borrower, loan_id));
+    set_timestamp_for_20_days(&setup.env);
 
     let loan_amount = setup
         .liquid_contract
         .client()
         .mock_all_auths()
         .repay_loan_amount(&borrower, &loan_id);
-=======
-    assert!(setup.liquid_contract.has_loan(&borrower));
-    set_timestamp_for_20_days(&setup.env);
-
-    let loan_amount = setup.liquid_contract.client().repay_loan_amount(&borrower);
->>>>>>> 5a386eed
 
     assert_eq!(loan_amount, 1002i128);
 }
@@ -739,15 +697,11 @@
     let setup = Setup::new();
     let borrower = Address::generate(&setup.env);
 
-<<<<<<< HEAD
     setup
         .liquid_contract
         .client()
         .mock_all_auths()
         .repay_loan_amount(&borrower, &1u64);
-=======
-    setup.liquid_contract.client().repay_loan_amount(&borrower);
->>>>>>> 5a386eed
 }
 
 #[test]
@@ -760,13 +714,7 @@
         .liquid_contract
         .client()
         .mock_all_auths()
-<<<<<<< HEAD
         .repay_loan_amount(&borrower, &1u64);
-=======
-        .add_borrower(&borrower);
-
-    setup.liquid_contract.client().repay_loan_amount(&borrower);
->>>>>>> 5a386eed
 }
 
 #[test]
