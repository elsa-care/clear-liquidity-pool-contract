--- conflicted
+++ resolved
@@ -13,12 +13,8 @@
     let contract_events = setup.liquid_contract.get_contract_events();
 
     assert_eq!(setup.liquid_contract.read_contract_balance(), 0i128);
-<<<<<<< HEAD
-    assert_eq!(setup.liquid_contract.read_admin(), Ok(setup.admin));
+    assert_eq!(setup.liquid_contract.read_admin(), Ok(setup.admin.clone()));
     assert_eq!(setup.liquid_contract.read_token(), Ok(setup.token.address));
-=======
-    assert_eq!(setup.liquid_contract.read_admin(), Ok(setup.admin.clone()));
-    assert_eq!(setup.liquid_contract.read_token(), setup.token.address);
     assert_eq!(
         contract_events,
         vec![
@@ -35,7 +31,6 @@
             )
         ]
     );
->>>>>>> 081c6975
 }
 
 #[test]
@@ -808,11 +803,8 @@
         .client()
         .mock_all_auths()
         .repay_loan(&borrower, &loan_id, &1002i128);
-<<<<<<< HEAD
-=======
 
     let contract_events = setup.liquid_contract.get_contract_events();
->>>>>>> 081c6975
 
     assert_eq!(setup.liquid_contract.read_contract_balance(), 1002i128);
     assert_eq!(setup.liquid_contract.read_lender(&lender1), 501i128);
@@ -973,11 +965,8 @@
         .client()
         .mock_all_auths()
         .repay_loan(&borrower, &loan_id, &1000i128);
-<<<<<<< HEAD
-=======
 
     let contract_events = setup.liquid_contract.get_contract_events();
->>>>>>> 081c6975
 
     assert_eq!(setup.liquid_contract.read_contract_balance(), 1000i128);
     assert_eq!(setup.liquid_contract.read_lender(&lender1), 500i128);
@@ -987,8 +976,6 @@
         setup.liquid_contract.read_loan_amount(&borrower, loan_id),
         2i128
     );
-<<<<<<< HEAD
-=======
 
     assert_eq!(
         contract_events,
@@ -1074,7 +1061,6 @@
             )
         ]
     );
->>>>>>> 081c6975
 }
 
 #[test]
