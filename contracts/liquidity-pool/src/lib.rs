#![no_std]

mod interface;
mod percentage;
mod storage;
mod testutils;
mod types;

use crate::interface::LiquidityPoolTrait;
use crate::percentage::process_lender_contribution;
use crate::storage::{
    has_admin, has_borrower, has_lender, has_loan, read_admin, read_contract_balance,
<<<<<<< HEAD
    read_contributions, read_lender, read_loan, read_token, remove_borrower, remove_lender,
=======
    read_contributions, read_lender, read_token, remove_borrower, remove_lender,
>>>>>>> c2f36b4b
    remove_lender_contribution, write_admin, write_borrower, write_contract_balance, write_lender,
    write_lender_contribution, write_loan, write_token,
};
use crate::types::Loan;

use soroban_sdk::{
    contract, contractimpl,
    token::{self},
    Address, Env,
};

fn token_transfer(env: &Env, from: &Address, to: &Address, amount: &i128) {
    let token_id = read_token(env);
    let token = token::Client::new(env, &token_id);
    token.transfer(from, to, amount);
}

fn calculate_fees(env: &Env, loan: &Loan) -> i128 {
    let now_ledger = env.ledger().timestamp();
    let start_time = loan.start_time;
    let interest_rate_per_day = 1;
    let seconds_per_day = 86400;

    let duration_days = (now_ledger - start_time) / seconds_per_day;

    loan.amount * (interest_rate_per_day * duration_days) as i128 / 100
}

#[contract]
pub struct LiquidityPoolContract;

#[contractimpl]
impl LiquidityPoolTrait for LiquidityPoolContract {
    fn initialize(env: Env, admin: Address, token: Address) {
        assert!(
            !has_admin(&env),
            "contract already initialized with an admin"
        );

        write_admin(&env, &admin);
        write_token(&env, &token);
        write_contract_balance(&env, &0i128);
    }

    fn balance(env: Env, address: Address) -> i128 {
        if address == read_admin(&env) {
            return read_contract_balance(&env);
        };

        if has_lender(&env, &address) {
            return read_lender(&env, &address);
        }

        panic!("address is not registered");
    }

    fn deposit(env: Env, lender: Address, amount: i128) {
        lender.require_auth();

        assert!(has_lender(&env, &lender), "lender is not registered");
        assert!(amount > 0, "amount must be positive");

        token_transfer(&env, &lender, &env.current_contract_address(), &amount);

        let mut total_balance = read_contract_balance(&env);
        let mut lender_balance = read_lender(&env, &lender);

        total_balance += amount;
        lender_balance += amount;

        write_contract_balance(&env, &total_balance);
        write_lender(&env, &lender, &lender_balance);

        let mut contributions = read_contributions(&env);

        if !contributions.contains(lender.clone()) {
            contributions.push_back(lender);
            write_lender_contribution(&env, contributions);
        }
    }

    fn withdraw(env: Env, lender: Address, amount: i128) {
        lender.require_auth();

        assert!(has_lender(&env, &lender), "lender is not registered");

        let mut total_balance = read_contract_balance(&env);
        let mut lender_balance = read_lender(&env, &lender);

        assert!(amount > 0, "amount must be positive");
        assert!(
            lender_balance >= amount,
            "balance not available for the amount requested"
        );
        assert!(total_balance >= amount, "balance currently unavailable");

        token_transfer(&env, &env.current_contract_address(), &lender, &amount);

        total_balance -= amount;
        lender_balance -= amount;

        write_contract_balance(&env, &total_balance);
        write_lender(&env, &lender, &lender_balance);

        if lender_balance <= 0 {
            remove_lender_contribution(&env, &lender);
        }
    }

    fn loan(env: Env, borrower: Address, amount: i128) {
        borrower.require_auth();

        assert!(amount > 0, "amount must be positive");
        assert!(has_borrower(&env, &borrower), "borrower is not registered");
        assert!(
            !has_loan(&env, &borrower),
            "borrower already has an active loan"
        );

        let total_balance = read_contract_balance(&env);

        assert!(
            total_balance >= amount,
            "balance not available for the amount requested"
        );

        token_transfer(&env, &env.current_contract_address(), &borrower, &amount);

        let lenders = read_contributions(&env);

        let (lender_contributions, new_lender_amounts) =
            process_lender_contribution(&env, lenders.clone(), &amount, &total_balance);

        let new_loan = Loan {
            amount,
            start_time: env.ledger().timestamp(),
            contributions: lender_contributions,
        };

        for lender in lenders.iter() {
            let new_lender_balance = new_lender_amounts.get(lender.clone()).unwrap();
            write_lender(&env, &lender, &new_lender_balance);
        }

        write_contract_balance(&env, &(total_balance - amount));
        write_loan(&env, &borrower, &new_loan);
        write_borrower(&env, &borrower, true);
    }

    fn repay_loan_amount(env: Env, borrower: Address) -> i128 {
        borrower.require_auth();

        assert!(has_borrower(&env, &borrower), "borrower is not registered");

        let loan = match read_loan(&env, &borrower) {
            Some(loan) => loan,
            None => panic!("borrower has no active loan"),
        };

        loan.amount + calculate_fees(&env, &loan)
    }

    fn add_borrower(env: Env, admin: Address, borrower: Address) {
        assert_eq!(
            read_admin(&env),
            admin,
            "only the stored admin can add borrowers"
        );

        assert!(
            !has_borrower(&env, &borrower),
            "borrower is already registered"
        );

        write_borrower(&env, &borrower, false);
    }

    fn remove_borrower(env: Env, admin: Address, borrower: Address) {
        assert_eq!(
            read_admin(&env),
            admin,
            "only the stored admin can add borrowers"
        );

        assert!(has_borrower(&env, &borrower), "borrower is not registered");

        remove_borrower(&env, &borrower);
    }

    fn add_lender(env: Env, admin: Address, lender: Address) {
        assert_eq!(
            read_admin(&env),
            admin,
            "only the stored admin can add lenders"
        );
        assert!(!has_lender(&env, &lender), "lender is already registered");

        write_lender(&env, &lender, &0i128);
    }

    fn remove_lender(env: Env, admin: Address, lender: Address) {
        assert_eq!(
            read_admin(&env),
            admin,
            "only the stored admin can add lenders"
        );
        assert!(has_lender(&env, &lender), "lender is not registered");

        remove_lender(&env, &lender);
        remove_lender_contribution(&env, &lender);
    }
}

mod test;<|MERGE_RESOLUTION|>--- conflicted
+++ resolved
@@ -10,11 +10,7 @@
 use crate::percentage::process_lender_contribution;
 use crate::storage::{
     has_admin, has_borrower, has_lender, has_loan, read_admin, read_contract_balance,
-<<<<<<< HEAD
     read_contributions, read_lender, read_loan, read_token, remove_borrower, remove_lender,
-=======
-    read_contributions, read_lender, read_token, remove_borrower, remove_lender,
->>>>>>> c2f36b4b
     remove_lender_contribution, write_admin, write_borrower, write_contract_balance, write_lender,
     write_lender_contribution, write_loan, write_token,
 };
