--- conflicted
+++ resolved
@@ -256,18 +256,10 @@
         token_transfer(&env, &borrower, &env.current_contract_address(), &amount);
         token_transfer(&env, &env.current_contract_address(), &admin, &admin_fees);
 
-<<<<<<< HEAD
         for (address, percentage) in loan.contributions.iter() {
             let mut lender = read_lender(&env, &address)?;
             lender.balance += calculate_repayment_amount(amount, percentage);
             write_lender(&env, &address, &lender);
-=======
-        for (lender, percentage) in loan.contributions.iter() {
-            let lender_balance = read_lender(&env, &lender);
-            let repay_lender_amount =
-                lender_balance + calculate_repayment_amount(amount_for_lenders, percentage);
-            write_lender(&env, &lender, &repay_lender_amount);
->>>>>>> 10a1f740
         }
 
         let repay_loan_amount = loan.amount + calculate_fees(&env, &loan);
