--- conflicted
+++ resolved
@@ -9,15 +9,10 @@
 use crate::interface::LiquidityPoolTrait;
 use crate::percentage::process_lender_contribution;
 use crate::storage::{
-<<<<<<< HEAD
-    get_all_borrowers, has_admin, has_lender, read_admin, read_contract_balance,
-    read_contributions, read_lender, read_token, remove_lender, remove_lender_contribution,
-    write_admin, write_contract_balance, write_lender, write_lender_contribution, write_token,
-=======
     has_admin, has_borrower, has_lender, read_admin, read_contract_balance, read_lender,
-    read_token, remove_borrower, remove_lender, write_admin, write_borrower,
-    write_contract_balance, write_lender, write_token,
->>>>>>> 11662c16
+    read_contributions, read_token, remove_borrower, remove_lender, remove_lender_contribution, 
+    write_admin, write_borrower, write_contract_balance, write_lender, write_lender_contribution,
+    write_token,
 };
 
 use soroban_sdk::{
