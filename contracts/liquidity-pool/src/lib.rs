--- conflicted
+++ resolved
@@ -11,13 +11,8 @@
 use crate::storage::{
     has_admin, has_borrower, has_lender, has_loan, read_admin, read_contract_balance,
     read_contributions, read_lender, read_loan, read_token, remove_borrower, remove_lender,
-<<<<<<< HEAD
     remove_lender_contribution, remove_loan, write_admin, write_borrower, write_contract_balance,
     write_lender, write_lender_contribution, write_loan, write_token,
-=======
-    remove_lender_contribution, write_admin, write_borrower, write_contract_balance, write_lender,
-    write_lender_contribution, write_loan, write_token,
->>>>>>> e87784f5
 };
 use crate::types::Loan;
 
@@ -165,7 +160,6 @@
         write_borrower(&env, &borrower, true);
     }
 
-<<<<<<< HEAD
     fn repay_loan(env: Env, borrower: Address, amount: i128) {
         borrower.require_auth();
 
@@ -173,19 +167,10 @@
         assert!(has_borrower(&env, &borrower), "borrower is not registered");
 
         let mut loan = match read_loan(&env, &borrower) {
-=======
-    fn repay_loan_amount(env: Env, borrower: Address) -> i128 {
-        borrower.require_auth();
-
-        assert!(has_borrower(&env, &borrower), "borrower is not registered");
-
-        let loan = match read_loan(&env, &borrower) {
->>>>>>> e87784f5
             Some(loan) => loan,
             None => panic!("borrower has no active loan"),
         };
 
-<<<<<<< HEAD
         token_transfer(&env, &borrower, &env.current_contract_address(), &amount);
 
         for (lender, percentage) in loan.contributions.iter() {
@@ -208,9 +193,19 @@
         }
 
         write_contract_balance(&env, &total_balance);
-=======
+    }
+  
+     fn repay_loan_amount(env: Env, borrower: Address) -> i128 {
+        borrower.require_auth();
+
+        assert!(has_borrower(&env, &borrower), "borrower is not registered");
+
+        let loan = match read_loan(&env, &borrower) {
+            Some(loan) => loan,
+            None => panic!("borrower has no active loan"),
+        };
+
         loan.amount + calculate_fees(&env, &loan)
->>>>>>> e87784f5
     }
 
     fn add_borrower(env: Env, admin: Address, borrower: Address) {
