#![no_std]

mod errors;
mod event;
mod interface;
mod percentage;
mod storage;
mod testutils;
mod types;

use crate::errors::LPError;
use crate::interface::LiquidityPoolTrait;
use crate::percentage::{calculate_repayment_amount, process_lender_contribution};
use crate::storage::{
    check_admin, has_admin, has_borrower, has_lender, read_admin, read_contract_balance,
    read_contributions, read_lender, read_loans, read_token, remove_borrower, remove_lender,
    remove_lender_contribution, write_admin, write_borrower, write_contract_balance, write_lender,
    write_lender_contribution, write_loans, write_token,
};
use crate::types::Loan;

use soroban_sdk::{
    contract, contractimpl, contractmeta,
    token::{self},
    Address, Env, Map, Vec,
};

fn token_transfer(env: &Env, from: &Address, to: &Address, amount: &i128) -> Result<(), LPError> {
    let token_id = read_token(env)?;
    let token = token::Client::new(env, &token_id);
    token.transfer(from, to, amount);
    Ok(())
}

fn calculate_fees(env: &Env, loan: &Loan) -> i128 {
    let now_ledger = env.ledger().timestamp();
    let start_time = loan.start_time;
    let interest_rate_per_day = 10;
    let seconds_per_day = 86400;

    let duration_days = (now_ledger - start_time) / seconds_per_day;

    loan.amount * (interest_rate_per_day * duration_days) as i128 / 100_000
}

fn generate_id(env: &Env, loans: &Vec<Loan>) -> u64 {
    loop {
        let new_id = env.prng().gen();
        if !loans.iter().any(|loan| loan.id == new_id) {
            return new_id;
        }
    }
}

fn check_nonnegative_amount(amount: i128) -> Result<(), LPError> {
    if amount < 0 {
        return Err(LPError::AmountMustBePositive);
    }

    Ok(())
}

fn update_lender_balances(
    env: &Env,
    lenders: Vec<Address>,
    new_lender_amounts: Map<Address, i128>,
) -> Result<(), LPError> {
    for lender in lenders.iter() {
        match new_lender_amounts.try_get(lender.clone()) {
            Ok(Some(new_lender_balance)) => {
                write_lender(env, &lender, &new_lender_balance);
            }
            Ok(None) => {
                return Err(LPError::LenderNotFoundInContributions);
            }
            Err(_) => {
                return Err(LPError::LenderNotFoundInContributions);
            }
        }
    }
    Ok(())
}

contractmeta!(
    key = "Description",
    val = "Liquidity pool for loans with a daily fee of 0.1%"
);

#[contract]
pub struct LiquidityPoolContract;

#[contractimpl]
impl LiquidityPoolTrait for LiquidityPoolContract {
    fn initialize(env: Env, admin: Address, token: Address) -> Result<(), LPError> {
        if has_admin(&env) {
            return Err(LPError::AlreadyInitialized);
        }

        write_admin(&env, &admin);
        write_token(&env, &token);
        write_contract_balance(&env, &0i128);

        event::initialize(&env, admin, token);
        Ok(())
    }

    fn balance(env: Env, address: Address) -> Result<i128, LPError> {
        if address == read_admin(&env)? {
            return Ok(read_contract_balance(&env));
        };

        if has_lender(&env, &address) {
            return Ok(read_lender(&env, &address));
        }

        Err(LPError::AddressNotRegistered)
    }

    fn deposit(env: Env, lender: Address, amount: i128) -> Result<(), LPError> {
        lender.require_auth();

        check_nonnegative_amount(amount)?;
        if !has_lender(&env, &lender) {
            return Err(LPError::LenderNotRegistered);
        }

        token_transfer(&env, &lender, &env.current_contract_address(), &amount)?;

        let mut total_balance = read_contract_balance(&env);
        let mut lender_balance = read_lender(&env, &lender);

        total_balance += amount;
        lender_balance += amount;

        write_contract_balance(&env, &total_balance);
        write_lender(&env, &lender, &lender_balance);

        let mut contributions = read_contributions(&env);

        if !contributions.contains(lender.clone()) {
            contributions.push_back(lender.clone());
            write_lender_contribution(&env, contributions);
        }

        event::deposit(&env, lender, amount);
        Ok(())
    }

    fn withdraw(env: Env, lender: Address, amount: i128) -> Result<(), LPError> {
        lender.require_auth();

        if !has_lender(&env, &lender) {
            return Err(LPError::LenderNotRegistered);
        }

        let mut total_balance = read_contract_balance(&env);
        let mut lender_balance = read_lender(&env, &lender);

        check_nonnegative_amount(amount)?;
      
        if amount > lender_balance {
            return Err(LPError::InsufficientBalance);
        }

        if amount > total_balance {
            return Err(LPError::BalanceNotAvailableForAmountRequested);
        }

        if amount > lender_balance {
            return Err(LPError::InsufficientBalance);
        }

        if amount > total_balance {
            return Err(LPError::BalanceNotAvailableForAmountRequested);
        }

        token_transfer(&env, &env.current_contract_address(), &lender, &amount)?;

        total_balance -= amount;
        lender_balance -= amount;

        write_contract_balance(&env, &total_balance);
        write_lender(&env, &lender, &lender_balance);

        if lender_balance <= 0 {
            remove_lender_contribution(&env, &lender)?;
        }

        event::withdraw(&env, lender, amount);
        Ok(())
    }

    fn loan(env: Env, borrower: Address, amount: i128) -> Result<u64, LPError> {
        borrower.require_auth();

        check_nonnegative_amount(amount)?;
        if !has_borrower(&env, &borrower) {
            return Err(LPError::BorrowerNotRegistered);
        }

        let total_balance = read_contract_balance(&env);

        if amount > total_balance {
            return Err(LPError::BalanceNotAvailableForAmountRequested);
        }

        token_transfer(&env, &env.current_contract_address(), &borrower, &amount)?;

        let lenders = read_contributions(&env);

        let (lender_contributions, new_lender_amounts) =
            process_lender_contribution(&env, lenders.clone(), &amount, &total_balance);

        let mut loans = read_loans(&env, &borrower);

        let new_loan = Loan {
            id: generate_id(&env, &loans),
            amount,
            start_time: env.ledger().timestamp(),
            contributions: lender_contributions,
        };

        loans.push_back(new_loan.clone());

        update_lender_balances(&env, lenders, new_lender_amounts)?;

        write_contract_balance(&env, &(total_balance - amount));
        write_loans(&env, &borrower, &loans);
        write_borrower(&env, &borrower, true);

        event::loan(&env, borrower, new_loan.id, amount);
        Ok(new_loan.id)
    }

    fn repay_loan(env: Env, borrower: Address, loan_id: u64, amount: i128) -> Result<(), LPError> {
        borrower.require_auth();

        check_nonnegative_amount(amount)?;

        if !has_borrower(&env, &borrower) {
            return Err(LPError::BorrowerNotRegistered);
        }

        let mut loans = read_loans(&env, &borrower);
        let (loan_index, mut loan) = loans
            .iter()
            .enumerate()
            .find(|(_, loan)| loan.id == loan_id)
            .map(|(index, loan)| (index, loan.clone()))
            .ok_or(LPError::LoanNotFoundOrExists)?;

<<<<<<< HEAD
        let admin = read_admin(&env)?;
        let total_fees = calculate_fees(&env, &loan);
        let admin_fees = total_fees / 10;
        let amount_for_lenders = amount - admin_fees;

        token_transfer(&env, &borrower, &env.current_contract_address(), &amount);
        token_transfer(&env, &env.current_contract_address(), &admin, &admin_fees);
=======
        token_transfer(&env, &borrower, &env.current_contract_address(), &amount)?;
>>>>>>> cb897296

        for (lender, percentage) in loan.contributions.iter() {
            let lender_balance = read_lender(&env, &lender);
            let repay_lender_amount =
                lender_balance + calculate_repayment_amount(amount_for_lenders, percentage);
            write_lender(&env, &lender, &repay_lender_amount);
        }

        let repay_loan_amount = loan.amount + calculate_fees(&env, &loan);
        let mut total_balance = read_contract_balance(&env);
        total_balance += amount;

        if (repay_loan_amount - amount) > 0 {
            loan.amount = repay_loan_amount - amount;
            loans.set(loan_index as u32, loan);
        } else {
            loans.remove(loan_index as u32);
        }

        write_loans(&env, &borrower, &loans);
        write_contract_balance(&env, &total_balance);
      
        event::repay_loan(&env, borrower, loan_id, amount);
        Ok(())
    }

    fn repay_loan_amount(env: Env, borrower: Address, loan_id: u64) -> Result<i128, LPError> {
        borrower.require_auth();

        if !has_borrower(&env, &borrower) {
            return Err(LPError::BorrowerNotRegistered);
        }

        let loans = read_loans(&env, &borrower);
        let loan = loans
            .iter()
            .find(|loan| loan.id == loan_id)
            .ok_or(LPError::LoanNotFoundOrExists)?;

        Ok(loan.amount + calculate_fees(&env, &loan))
    }

    fn add_borrower(env: Env, borrower: Address) -> Result<(), LPError> {
        let admin = check_admin(&env)?;

        if has_borrower(&env, &borrower) {
            return Err(LPError::BorrowerAlreadyRegistered);
        }

        write_borrower(&env, &borrower, false);

        event::add_borrower(&env, admin, borrower);
        Ok(())
    }

    fn remove_borrower(env: Env, borrower: Address) -> Result<(), LPError> {
        let admin = check_admin(&env)?;

        if !has_borrower(&env, &borrower) {
            return Err(LPError::BorrowerNotRegistered);
        }

        remove_borrower(&env, &borrower);
      
        event::remove_borrower(&env, admin, borrower);
        Ok(())
    }

    fn add_lender(env: Env, lender: Address) -> Result<(), LPError> {
        let admin = check_admin(&env)?;

        if has_lender(&env, &lender) {
            return Err(LPError::LenderAlreadyRegistered);
        }

        write_lender(&env, &lender, &0i128);

        event::add_lender(&env, admin, lender);
        Ok(())
    }

    fn remove_lender(env: Env, lender: Address) -> Result<(), LPError> {
        let admin = check_admin(&env)?;

        if !has_lender(&env, &lender) {
            return Err(LPError::LenderNotRegistered);
        }

        remove_lender(&env, &lender);
        remove_lender_contribution(&env, &lender)?;

        event::remove_lender(&env, admin, lender);
        Ok(())
    }
}

mod test;<|MERGE_RESOLUTION|>--- conflicted
+++ resolved
@@ -249,7 +249,6 @@
             .map(|(index, loan)| (index, loan.clone()))
             .ok_or(LPError::LoanNotFoundOrExists)?;
 
-<<<<<<< HEAD
         let admin = read_admin(&env)?;
         let total_fees = calculate_fees(&env, &loan);
         let admin_fees = total_fees / 10;
@@ -257,9 +256,6 @@
 
         token_transfer(&env, &borrower, &env.current_contract_address(), &amount);
         token_transfer(&env, &env.current_contract_address(), &admin, &admin_fees);
-=======
-        token_transfer(&env, &borrower, &env.current_contract_address(), &amount)?;
->>>>>>> cb897296
 
         for (lender, percentage) in loan.contributions.iter() {
             let lender_balance = read_lender(&env, &lender);
