--- conflicted
+++ resolved
@@ -309,8 +309,6 @@
         Ok(loan.amount + calculate_fees(&env, &loan))
     }
 
-<<<<<<< HEAD
-=======
     fn get_loan_withdraw_limit(env: Env, address: Address) -> Result<(i128, i128), LPError> {
         address.require_auth();
 
@@ -323,7 +321,6 @@
         Ok((borrower.min_withdraw, borrower.max_withdraw))
     }
 
->>>>>>> 06bf8626
     fn add_borrower(env: Env, address: Address) -> Result<(), LPError> {
         let admin = check_admin(&env)?;
 
